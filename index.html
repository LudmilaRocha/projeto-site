<!DOCTYPE html>
<html lang="pt-br">
<head>
    <meta charset="UTF-8">
    <meta name="viewport" content="width=device-width, initial-scale=1.0">
<<<<<<< HEAD
    <title>Site Curso em Video</title>
=======
    <title>Curso emVideo</title>
    <link rel="stylesheet" href="estilos/style.css">
>>>>>>> a6fbce71
</head>
<body>
    <main>
        <header>
            <h1>Cursos Gratis</h1>
        </header>
        <article>
            <h2>Curso de HTML5 com CSS3</h2>
            <p>Lorem ipsum dolor sit, amet consectetur adipisicing elit. Provident, reprehenderit eius minus accusamus quis beatae tempora labore voluptatibus doloremque voluptates consectetur sed quam id voluptatem dolorem! Dicta accusantium commodi et.</p>
        </article>
        <article>
            <h2>Curso de JavaScript</h2>
            <p>Lorem ipsum dolor sit amet consectetur adipisicing elit. Iusto, magnam ex! Maiores quibusdam corrupti inventore ad distinctio sed laborum ipsum reprehenderit, repudiandae neque eveniet, maxime magni atque ex culpa ullam?</p>
        </article>

    </main>
    
</body>
</html><|MERGE_RESOLUTION|>--- conflicted
+++ resolved
@@ -3,12 +3,8 @@
 <head>
     <meta charset="UTF-8">
     <meta name="viewport" content="width=device-width, initial-scale=1.0">
-<<<<<<< HEAD
-    <title>Site Curso em Video</title>
-=======
     <title>Curso emVideo</title>
     <link rel="stylesheet" href="estilos/style.css">
->>>>>>> a6fbce71
 </head>
 <body>
     <main>
